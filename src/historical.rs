use crate::candles::*;
use crate::configuration::*;
use crate::exchanges::{fetch_exchanges, ftx::RestClient, ftx::RestError, Exchange};
use crate::markets::*;
use crate::trades::*;
use chrono::{DateTime, Duration, DurationRound, Utc};
use sqlx::PgPool;

pub async fn run(pool: &PgPool, config: &Settings) {
    // Get exchanges from database
    let exchanges = fetch_exchanges(pool)
        .await
        .expect("Could not fetch exchanges.");
    // Match exchange to exchanges in database
    let exchange = exchanges
        .iter()
        .find(|e| e.exchange_name == config.application.exchange)
        .unwrap();

    // Get REST client for exchange
    let client = match exchange.exchange_name.as_str() {
        "ftxus" => RestClient::new_us(),
        "ftx" => RestClient::new_intl(),
        _ => panic!("No client exists for {}.", exchange.exchange_name),
    };

    // Get market id from configuration
    let market_ids = fetch_markets(pool, &exchange)
        .await
        .expect("Could not fetch exchanges.");
    let market = market_ids
        .iter()
        .find(|m| m.market_name == config.application.market)
        .unwrap();

<<<<<<< HEAD
    // Create the processed and validated trade tables if they do not already exists
    create_ftx_trade_table(
        pool,
        &exchange.exchange_name,
        market.strip_name().as_str(),
        "processed",
    )
    .await
    .expect("Could not create processed table.");
    create_ftx_trade_table(
        pool,
        &exchange.exchange_name,
        market.strip_name().as_str(),
        "validated",
    )
    .await
    .expect("Could not create validated table.");
=======
    // Get market details from configuration
    let market_detail = select_market_detail(pool, &market)
        .await
        .expect("Could not fetch market detail.");
>>>>>>> 1f9ca472

    // Validate / clean up current candles / trades for market
    validate_hb_candles(pool, &client, &exchange.exchange_name, &market, &config).await;

    // Create 01d candles
    create_01d_candles(pool, &exchange.exchange_name, &market.market_id).await;

    // Validate 01d candles
    validate_01d_candles(pool, &client, &exchange.exchange_name, &market).await;

    // Drop and re-create  _rest table for market
    drop_ftx_trade_table(
        pool,
        &exchange.exchange_name,
        market.strip_name().as_str(),
        "rest",
    )
    .await
    .expect("Could not drop rest table.");
    create_ftx_trade_table(
        pool,
        &exchange.exchange_name,
        market.strip_name().as_str(),
        "rest",
    )
    .await
    .expect("Could not create rest table.");

    // Get last state of market, return status, start and finish
    let start = match select_last_candle(pool, &exchange.exchange_name, &market.market_id).await {
        Ok(c) => c.datetime + Duration::seconds(900),
        Err(sqlx::Error::RowNotFound) => get_ftx_start(&client, &market).await,
        Err(e) => panic!("Sqlx Error: {:?}", e),
    };
    // let end = Utc::now().duration_trunc(Duration::days(1)).unwrap(); // 9/15/2021 02:00
    // Temp end to set clean end to archive / processing to convert trade tables
    let end = (market_detail.last_validated_candle.unwrap() + Duration::days(1))
        .duration_trunc(Duration::days(1))
        .unwrap();

    // Update market status to `Syncing`
    update_market_data_status(
        pool,
        &market.market_id,
        "Syncing",
        &config.application.ip_addr.as_str(),
    )
    .await
    .expect("Could not update market status.");

    // Backfill historical
    // Match exchange for backfill routine
    println!("Backfilling from {} to {}.", start, end);
    backfill_ftx(pool, &client, &exchange, market, start, end).await;
}

pub async fn backfill_ftx(
    pool: &PgPool,
    client: &RestClient,
    exchange: &Exchange,
    market: &MarketId,
    start: DateTime<Utc>,
    end: DateTime<Utc>,
) {
    // From start to end fill forward trades in 15m buckets and create candle
    // Pagination returns trades in desc order from end timestamp in 100 trade batches
    // Use last trade out of 100 (earliest timestamp) to set as end time for next request for trades
    // Until trades returned is < 100 meaning there are no further trades for interval
    // Then advance interval start by interval length and set new end timestamp and begin
    // To reterive trades.
    let mut interval_start = start.clone();
    while interval_start < end {
        // Set end of bucket to end of interval
        let interval_end = interval_start + Duration::seconds(900);
        let mut interval_end_or_last_trade = interval_start + Duration::seconds(900);
        println!(
            "Filling trades for interval from {} to {}.",
            interval_start, interval_end
        );
        while interval_start < interval_end_or_last_trade {
            // Prevent 429 errors by only requesting 4 per second
            tokio::time::sleep(tokio::time::Duration::from_millis(250)).await;
            let mut new_trades = match client
                .get_trades(
                    market.market_name.as_str(),
                    Some(5000),
                    Some(interval_start),
                    Some(interval_end_or_last_trade),
                )
                .await
            {
                Err(RestError::Reqwest(e)) => {
                    if e.is_timeout() {
                        println!("Request timed out. Waiting 30 seconds before retrying.");
                        tokio::time::sleep(tokio::time::Duration::from_secs(30)).await;
                        continue;
                    } else if e.is_connect() {
                        println!(
                            "Connect error with reqwest. Waiting 30 seconds before retry. {:?}",
                            e
                        );
                        tokio::time::sleep(tokio::time::Duration::from_secs(30)).await;
                        continue;
                    } else if e.status() == Some(reqwest::StatusCode::BAD_GATEWAY) {
                        println!("502 Bad Gateway. Waiting 30 seconds before retry. {:?}", e);
                        tokio::time::sleep(tokio::time::Duration::from_secs(30)).await;
                        continue;
                    } else if e.status() == Some(reqwest::StatusCode::SERVICE_UNAVAILABLE) {
                        println!(
                            "503 Service Unavailable. Waiting 60 seconds before retry. {:?}",
                            e
                        );
                        tokio::time::sleep(tokio::time::Duration::from_secs(60)).await;
                        continue;
                    } else {
                        panic!("Error (not timeout or connect): {:?}", e)
                    }
                }
                Err(e) => panic!("Other RestError: {:?}", e),
                Ok(result) => result,
            };
            let num_trades = new_trades.len();
            if num_trades > 0 {
                new_trades.sort_by(|t1, t2| t1.id.cmp(&t2.id));
                // Unwrap can be used because it will only be called
                // if there is at least one element in new_trades vec
                // Set end of interval to last trade returned for pagination
                interval_end_or_last_trade = new_trades.first().unwrap().time;
                let first_trade = new_trades.last().unwrap().time;
                println!(
                    "{} trades returned. First: {}, Last: {}",
                    num_trades, interval_end_or_last_trade, first_trade
                );
                println!("New last trade ts: {}", interval_end_or_last_trade);
                // FTX trades API takes time in microseconds. This could lead to a
                // endless loop if there are more than 100 trades in that microsecond.
                // In that case move the end to last trade minus one microsecond.
                if interval_end_or_last_trade == first_trade {
                    interval_end_or_last_trade =
                        interval_end_or_last_trade - Duration::microseconds(1);
                    println!(
                        "More than 100 trades in microsecond. Resetting to: {}",
                        interval_end_or_last_trade
                    );
                }
                // Save trades to db
                insert_ftx_trades(
                    pool,
                    &market.market_id,
                    &exchange.exchange_name,
                    market.strip_name().as_str(),
                    "rest",
                    new_trades,
                )
                .await
                .expect("Failed to insert ftx trades.");
            };
            // If new trades returns less than 100 trades then there are no more trades
            // for that interval, create the candle and process the trades for that period
            // Do not create candle for last interval (when interval_end is greater than end time)
            // because the interval_end may not be complete (ie interval_end = 9:15 and current time
            // is 9:13, you dont want to create the candle because it is not closed yet).
            if num_trades < 5000 {
                if interval_end <= end {
                    // Move trades from _rest to _processed and create candle
                    // Select trades for market between start and end interval
                    let mut interval_trades = select_ftx_trades_by_time(
                        pool,
                        &exchange.exchange_name,
                        market.strip_name().as_str(),
                        "rest",
                        interval_start,
                        interval_end,
                    )
                    .await
                    .expect("Could not fetch trades from db.");
                    // Check if there are interval trades, if there are: create candle and archive
                    // trades. If there are not, get previous trade details from previous candle
                    // and build candle from last
                    let new_candle = match interval_trades.len() {
                        0 => {
                            // Get previous candle
                            let previous_candle = select_previous_candle(
                                pool,
                                &exchange.exchange_name,
                                &market.market_id,
                                interval_start,
                            )
                            .await
                            .expect("No previous candle.");
                            // Create Candle
                            Candle::new_from_last(
                                market.market_id,
                                interval_start,
                                previous_candle.close,
                                previous_candle.last_trade_ts,
                                &previous_candle.last_trade_id.to_string(),
                            )
                        }
                        _ => {
                            // Sort and dedup
                            interval_trades.sort_by(|t1, t2| t1.id.cmp(&t2.id));
                            interval_trades.dedup_by(|t1, t2| t1.id == t2.id);
                            // Create Candle
                            Candle::new_from_trades(
                                market.market_id,
                                interval_start,
                                &interval_trades,
                            )
                        }
                    };
                    // Insert into candles
                    insert_candle(
                        pool,
                        &exchange.exchange_name,
                        &market.market_id,
                        new_candle,
                        false,
                    )
                    .await
                    .expect("Could not insert new candle.");
                    println!("Candle {:?} inserted", interval_start);
                    // Delete trades for market between start and end interval
                    delete_ftx_trades_by_time(
                        pool,
                        &exchange.exchange_name,
                        market.strip_name().as_str(),
                        "rest",
                        interval_start,
                        interval_end,
                    )
                    .await
                    .expect("Could not delete trades from db.");
                    // Insert into processed trades
                    insert_ftx_trades(
                        pool,
                        &market.market_id,
                        &exchange.exchange_name,
                        market.strip_name().as_str(),
                        "processed",
                        interval_trades,
                    )
                    .await
                    .expect("Could not insert processed trades.");
                };
                // Move to next interval start
                interval_start = interval_start + Duration::seconds(900); // TODO! set to market heartbeat
            };
        }
    }
}

pub async fn get_ftx_start(client: &RestClient, market: &MarketId) -> DateTime<Utc> {
    // Set end time to floor of today's date, start time to 90 days prior. Check each day if there
    // are trades and return the start date - 1 that first returns trades
    let end_time = Utc::now().duration_trunc(Duration::days(1)).unwrap();
    let mut start_time = end_time - Duration::days(90);
    while start_time < end_time {
        tokio::time::sleep(tokio::time::Duration::from_secs(1)).await;
        let new_trades = client
            .get_trades(market.market_name.as_str(), Some(1), None, Some(start_time))
            .await
            .expect("Failed to get trades.");
        println!("New Trades: {:?}", new_trades);
        if new_trades.len() > 0 {
            return start_time;
        } else {
            start_time = start_time + Duration::days(1)
        };
    }
    start_time
}<|MERGE_RESOLUTION|>--- conflicted
+++ resolved
@@ -33,7 +33,6 @@
         .find(|m| m.market_name == config.application.market)
         .unwrap();
 
-<<<<<<< HEAD
     // Create the processed and validated trade tables if they do not already exists
     create_ftx_trade_table(
         pool,
@@ -51,12 +50,10 @@
     )
     .await
     .expect("Could not create validated table.");
-=======
     // Get market details from configuration
     let market_detail = select_market_detail(pool, &market)
         .await
         .expect("Could not fetch market detail.");
->>>>>>> 1f9ca472
 
     // Validate / clean up current candles / trades for market
     validate_hb_candles(pool, &client, &exchange.exchange_name, &market, &config).await;
